--- conflicted
+++ resolved
@@ -1,14 +1,14 @@
 ###
 # pySuStaIn: Python translation of Matlab version of SuStaIn algorithm (https://www.nature.com/articles/s41467-018-05892-0)
 # Author: Peter Wijeratne (p.wijeratne@ucl.ac.uk)
+# Contributors: Leon Aksman (l.aksman@ucl.ac.uk), Arman Eshaghi (a.eshaghi@ucl.ac.uk)
 ###
 import numpy as np
 from scipy.stats import norm
 from matplotlib import pyplot as plt
 import csv
 import os
-#from sklearn.model_selection import KFold, StratifiedKFold
-
+from sklearn.model_selection import KFold, StratifiedKFold
 import pickle
 from pathlib import Path
 
@@ -85,48 +85,6 @@
     ml_f_prev_EM = []
 
     fig0, ax0 = plt.subplots()
-<<<<<<< HEAD
-    for s in range(N_S_max):
-        ml_sequence_EM,ml_f_EM,ml_likelihood_EM,ml_sequence_mat_EM,ml_f_mat_EM,ml_likelihood_mat_EM =  estimate_ml_sustain_model_nplus1_clusters(data,
-                                                                                                                                                 min_biomarker_zscore,
-                                                                                                                                                 max_biomarker_zscore,
-                                                                                                                                                 std_biomarker_zscore,
-                                                                                                                                                 stage_zscore,
-                                                                                                                                                 stage_biomarker_index,
-                                                                                                                                                 ml_sequence_prev_EM,
-                                                                                                                                                 ml_f_prev_EM,
-                                                                                                                                                 N_startpoints,
-                                                                                                                                                 likelihood_flag)    
-        seq_init = ml_sequence_EM
-        f_init = ml_f_EM
-        ml_sequence,ml_f,ml_likelihood,samples_sequence,samples_f,samples_likelihood = estimate_uncertainty_sustain_model(data,
-                                                                                                                          min_biomarker_zscore,
-                                                                                                                          max_biomarker_zscore,
-                                                                                                                          std_biomarker_zscore,
-                                                                                                                          stage_zscore,
-                                                                                                                          stage_biomarker_index,
-                                                                                                                          seq_init,
-                                                                                                                          f_init,
-                                                                                                                          N_iterations_MCMC,
-                                                                                                                          likelihood_flag)
-    
-        ml_sequence_prev_EM = ml_sequence_EM
-        ml_f_prev_EM = ml_f_EM
-        # plot and write results        
-        ml_subtype, ml_stage = subtype_and_stage_individuals_selectsubtypethenstage(data,
-                                                                                    samples_sequence,
-                                                                                    samples_f,
-                                                                                    min_biomarker_zscore,
-                                                                                    max_biomarker_zscore,
-                                                                                    std_biomarker_zscore,
-                                                                                    stage_zscore,
-                                                                                    stage_biomarker_index,
-                                                                                    likelihood_flag,
-                                                                                    1000,
-                                                                                    s,
-                                                                                    output_folder,
-                                                                                    dataset_name)        
-=======
     for s in range( N_S_max ):
 
         pickle_filename_s           = output_folder + '/' + dataset_name + '_subtype' + str(s) + '.pickle'
@@ -176,9 +134,42 @@
             ml_sequence_prev_EM = ml_sequence_EM
             ml_f_prev_EM        = ml_f_EM
 
+        #write results if they don't exist
+        biomarker_labels = np.array([str(x) for x in range(data.shape[1])])
+        # max like subtype and stage / subject
+        ml_subtype, ml_stage = subtype_and_stage_individuals_selectsubtypethenstage(data,
+                                                                                    samples_sequence,
+                                                                                    samples_f,
+                                                                                    min_biomarker_zscore,
+                                                                                    max_biomarker_zscore,
+                                                                                    std_biomarker_zscore,
+                                                                                    stage_zscore,
+                                                                                    stage_biomarker_index,
+                                                                                    likelihood_flag,
+                                                                                    1000,
+                                                                                    s,
+                                                                                    output_folder,
+                                                                                    dataset_name)        
+        if not pickle_filepath.exists():
+
+            if not os.path.exists(output_folder):
+                os.makedirs(output_folder)
+
+            save_variables  = {}
+            save_variables["samples_sequence"]      = samples_sequence
+            save_variables["samples_f"]             = samples_f
+            save_variables["biomarker_labels"]      = biomarker_labels
+            save_variables["stage_zscore"]          = stage_zscore
+            save_variables["stage_biomarker_index"] = stage_biomarker_index
+            save_variables["N_S_max"]               = N_S_max
+            save_variables["samples_likelihood"]    = samples_likelihood
+            save_variables["ml_subtype"]    = ml_subtype
+            save_variables["ml_stage"]    = ml_stage
+            
+            pickle_file                             = open(pickle_filename_s, 'wb')
+            pickle_output                           = pickle.dump(save_variables, pickle_file)
+            pickle_file.close()
         # plot results
->>>>>>> ce0b0c76
-        biomarker_labels = np.array([str(x) for x in range(data.shape[1])])
         fig, ax = plot_sustain_model(samples_sequence,
                                      samples_f,
                                      biomarker_labels,
@@ -189,32 +180,10 @@
                                      dataset_name,
                                      s,
                                      samples_likelihood)
-
-        #write results if they don't exist
-        if not pickle_filepath.exists():
-
-            if not os.path.exists(output_folder):
-                os.makedirs(output_folder)
-
-            save_variables  = {}
-            save_variables["samples_sequence"]      = samples_sequence
-            save_variables["samples_f"]             = samples_f
-            save_variables["biomarker_labels"]      = biomarker_labels
-            save_variables["stage_zscore"]          = stage_zscore
-            save_variables["stage_biomarker_index"] = stage_biomarker_index
-            save_variables["N_S_max"]               = N_S_max
-            save_variables["samples_likelihood"]    = samples_likelihood
-
-            pickle_file                             = open(pickle_filename_s, 'wb')
-            pickle_output                           = pickle.dump(save_variables, pickle_file)
-            pickle_file.close()
-
-
         ax0.plot(range(N_iterations_MCMC),samples_likelihood)
-
-        #saving the figure
-        plt.savefig( 'MCMC_likelihood' + str(N_iterations_MCMC) + '.png', bbox_inches = 'tight')
-        plt.show()
+        
+    #saving the figure
+    fig0.savefig( 'MCMC_likelihood' + str(N_iterations_MCMC) + '.png', bbox_inches = 'tight')
 
     return samples_sequence, samples_f
 
@@ -1278,9 +1247,7 @@
                                                      f_init,
                                                      likelihood_flag):
     # Optimise the perturbation size for the MCMC algorithm
-#    n_iterations_MCMC_optimisation = int(1e4) # FIXME: set externally
-    #HACK
-    n_iterations_MCMC_optimisation = int(1e1) # FIXME: set externally
+    n_iterations_MCMC_optimisation = int(1e4) # FIXME: set externally
     
     n_passes_optimisation = 3
 
@@ -1688,14 +1655,8 @@
     prob_stage = np.zeros((data.shape[0],stage_zscore.shape[1]+1))
     for i in range(N_samples):
         sample = int(select_samples[i])
-<<<<<<< HEAD
         #        if i%(N_samples/10)==0:
         #            print('Staging: iteration',i,'of',N_samples,',',float(i)/N_samples*100.,'complete\n')
-=======
-        if (i%(N_samples/10)==1):
-            print('Iteration',i,'of',N_samples,' (',(i-1)/N_samples*100.,' complete)\n')
-        print(i,ix,sample,samples_sequence.shape)
->>>>>>> ce0b0c76
         this_S = samples_sequence[ix,:,sample]
         this_f = samples_f[ix,sample]
 
